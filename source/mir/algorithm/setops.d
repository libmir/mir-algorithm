// Written in the D programming language.
/**
This is a submodule of $(MREF mir, algorithm). It contains `nothrow` `@nogc` BetterC alternative to `MultiwayMerge` from `std.algorithm.setops`.

Copyright: Andrei Alexandrescu 2008-.
License: $(HTTP boost.org/LICENSE_1_0.txt, Boost License 1.0).
Authors: $(HTTP erdani.com, Andrei Alexandrescu) (original Phobos code), Ilya Yaroshenko (Mir & BetterC rework, optimization).
 */
module mir.algorithm.setops;

import core.lifetime: move;
import mir.functional: naryFun;
import mir.primitives;
import mir.qualifier;
import std.range.primitives: isRandomAccessRange;

/**
Merges multiple sets. The input sets are passed as a
range of ranges and each is assumed to be sorted by $(D
less). Computation is done lazily, one union element at a time. The
complexity of one $(D popFront) operation is $(BIGOH
log(ror.length)). However, the length of $(D ror) decreases as ranges
in it are exhausted, so the complexity of a full pass through $(D
MultiwayMerge) is dependent on the distribution of the lengths of ranges
contained within $(D ror). If all ranges have the same length $(D n)
(worst case scenario), the complexity of a full pass through $(D
MultiwayMerge) is $(BIGOH n * ror.length * log(ror.length)), i.e., $(D
log(ror.length)) times worse than just spanning all ranges in
turn. The output comes sorted (unstably) by $(D less).
The length of the resulting range is the sum of all lengths of
the ranges passed as input. This means that all elements (duplicates
included) are transferred to the resulting range.
For backward compatibility, `multiwayMerge` is available under
the name `nWayUnion` and `MultiwayMerge` under the name of `NWayUnion` .
Future code should use `multiwayMerge` and `MultiwayMerge` as `nWayUnion`
and `NWayUnion` will be deprecated.
Params:
    less = Predicate the given ranges are sorted by.
    ror = A range of ranges sorted by `less` to compute the union for.
Returns:
    A range of the union of the ranges in `ror`.
Warning: Because $(D MultiwayMerge) does not allocate extra memory, it
will leave $(D ror) modified. Namely, $(D MultiwayMerge) assumes ownership
of $(D ror) and discretionarily swaps and advances elements of it. If
you want $(D ror) to preserve its contents after the call, you may
want to pass a duplicate to $(D MultiwayMerge) (and perhaps cache the
duplicate in between calls).
 */
struct MultiwayMerge(alias less, RangeOfRanges)
    if (isRandomAccessRange!RangeOfRanges)
{
    import mir.primitives;
    import mir.container.binaryheap;
    import std.range.primitives: ElementType;

    ///
    @disable this();
    ///
    @disable this(this);

    ///
    static bool compFront(ElementType!RangeOfRanges a, ElementType!RangeOfRanges b)
    {
        // revert comparison order so we get the smallest elements first
        return less(b.front, a.front);
    }

    /// Heap
    BinaryHeap!(compFront, RangeOfRanges) _heap;

    ///
    this(RangeOfRanges ror)
    {
<<<<<<< HEAD
=======
        import std.algorithm.mutation : swapAt;

>>>>>>> 2aac8dd5
        // Preemptively get rid of all empty ranges in the input
        // No need for stability either
        auto temp = ror.lightScope;
        for (;!temp.empty;)
        {
            if (!temp.empty)
            {
                temp.popFront;
                continue;
            }
            move(temp.back, temp.front);
            temp.popBack;
            ror.popBack;
        }
        //Build the heap across the range
<<<<<<< HEAD
=======
        auto temp = ror.lightScope;
        for (;!temp.empty;)
        {
            if (!temp.empty)
            {
                temp.popFront;
                continue;
            }
            move(temp.back, temp.front);
            temp.popBack;
            ror.popBack;
        }
>>>>>>> 2aac8dd5
        _heap = typeof(_heap)(ror.move);
    }

    ///
    @property bool empty() scope const { return _heap.empty; }

    ///
    @property auto ref front()
    {
        assert(!empty);
        return _heap.front.front;
    }

    ///
    void popFront() scope @safe
    {
        _heap._store.front.popFront;
        if (!_heap._store.front.empty)
            _heap.siftDown(_heap._store[], 0, _heap._length);
        else
            _heap.removeFront;
    }
}

/// Ditto
MultiwayMerge!(naryFun!less, RangeOfRanges) multiwayMerge
(alias less = "a < b", RangeOfRanges)
(RangeOfRanges ror)
{
    return typeof(return)(move(ror));
}

///
@safe nothrow @nogc version(mir_test) unittest
{
    import std.algorithm.comparison : equal;

    static a =
    [
        [ 1, 4, 7, 8 ],
        [ 1, 7 ],
        [ 1, 7, 8],
        [ 4 ],
        [ 7 ],
    ];
    static witness = [
        1, 1, 1, 4, 4, 7, 7, 7, 7, 8, 8
    ];
    assert(a.multiwayMerge.equal(witness));

    static b =
    [
        // range with duplicates
        [ 1, 1, 4, 7, 8 ],
        [ 7 ],
        [ 1, 7, 8],
        [ 4 ],
        [ 7 ],
    ];
    // duplicates are propagated to the resulting range
    assert(b.multiwayMerge.equal(witness));
}

/**
Computes the union of multiple ranges. The input ranges are passed
as a range of ranges and each is assumed to be sorted by $(D
less). Computation is done lazily, one union element at a time.
`multiwayUnion(ror)` is functionally equivalent to `multiwayMerge(ror).uniq`.
"The output of multiwayUnion has no duplicates even when its inputs contain duplicates."
Params:
    less = Predicate the given ranges are sorted by.
    ror = A range of ranges sorted by `less` to compute the intersection for.
Returns:
    A range of the union of the ranges in `ror`.
See also: $(LREF multiwayMerge)
 */
auto multiwayUnion(alias less = "a < b", RangeOfRanges)(RangeOfRanges ror)
{
    import mir.functional: not;
    import mir.algorithm.iteration : Uniq;

    return Uniq!(not!less, typeof(multiwayMerge!less(ror)))(multiwayMerge!less(move(ror)));
}

///
@safe version(mir_test) unittest
{
    import std.algorithm.comparison : equal;

    // sets
    double[][] a =
    [
        [ 1, 4, 7, 8 ],
        [ 1, 7 ],
        [ 1, 7, 8],
        [ 4 ],
        [ 7 ],
    ];

    auto witness = [1, 4, 7, 8];
    assert(a.multiwayUnion.equal(witness));

    // multisets
    double[][] b =
    [
        [ 1, 1, 1, 4, 7, 8 ],
        [ 1, 7 ],
        [ 1, 7, 7, 8],
        [ 4 ],
        [ 7 ],
    ];
    assert(b.multiwayUnion.equal(witness));
}

/++
Computes the length of union of multiple ranges. The input ranges are passed
as a range of ranges and each is assumed to be sorted by `less`.

Params:
    less = Predicate the given ranges are sorted by.
    ror = A range of ranges sorted by `less` to compute the intersection for.
Returns:
    A length of the union of the ranges in `ror`.
+/
pragma(inline, false)
size_t unionLength(alias less = "a < b", RangeOfRanges)(RangeOfRanges ror)
{
    size_t length;
    auto u = move(ror).multiwayUnion!less;
    if (!u.empty) do {
        length++;
        u.popFront;
    } while(!u.empty);
    return length;
}

/++
+/
auto rcunion(alias less = "a < b", RangeOfRanges)(RangeOfRanges ror)
{
    import mir.rc.array;
    auto length = unionLength!less(ror.lightScope);
    auto u = multiwayUnion!less(ror.move);
    
}<|MERGE_RESOLUTION|>--- conflicted
+++ resolved
@@ -71,11 +71,6 @@
     ///
     this(RangeOfRanges ror)
     {
-<<<<<<< HEAD
-=======
-        import std.algorithm.mutation : swapAt;
-
->>>>>>> 2aac8dd5
         // Preemptively get rid of all empty ranges in the input
         // No need for stability either
         auto temp = ror.lightScope;
@@ -91,21 +86,6 @@
             ror.popBack;
         }
         //Build the heap across the range
-<<<<<<< HEAD
-=======
-        auto temp = ror.lightScope;
-        for (;!temp.empty;)
-        {
-            if (!temp.empty)
-            {
-                temp.popFront;
-                continue;
-            }
-            move(temp.back, temp.front);
-            temp.popBack;
-            ror.popBack;
-        }
->>>>>>> 2aac8dd5
         _heap = typeof(_heap)(ror.move);
     }
 
