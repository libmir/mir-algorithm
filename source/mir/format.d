/++
$(H1 @nogc Formatting Utilities)

License: $(HTTP www.apache.org/licenses/LICENSE-2.0, Apache-2.0)
Authors: Ilya Yaroshenko
+/
module mir.format;

import std.traits;
import mir.primitives: isOutputRange;

/// `mir.conv: to` extension.
version(mir_test)
@safe pure @nogc
unittest
{
    import mir.conv: to;
    import mir.small_string;
    alias S = SmallString!32;

    // Floating-point numbers are formatted to
    // the shortest precise exponential notation.
    assert(123.0.to!S == "123.0");
    assert(123.to!(immutable S) == "123");
    assert(true.to!S == "true");
    assert(true.to!string == "true");

    assert((cast(S)"str")[] == "str");
}

/// `mir.conv: to` extension.
version(mir_test)
@safe pure
unittest
{
    import mir.conv: to;
    import mir.small_string;
    alias S = SmallString!32;

    auto str = S("str");
    assert(str.to!(const(char)[]) == "str"); // GC allocated result
    assert(str.to!(char[]) == "str"); // GC allocated result
}

/// ditto
version(mir_test)
@safe pure
unittest
{
    import mir.conv: to;
    import mir.small_string;
    alias S = SmallString!32;

    // Floating-point numbers are formatted to
    // the shortest precise exponential notation.
    assert(123.0.to!string == "123.0");
    assert(123.to!(char[]) == "123");

    assert(S("str").to!string == "str"); // GC allocated result
}

/// Concatenated string results
<<<<<<< HEAD
string text(string separator = "", A...)(auto ref A args)
    if (A.length > 0)
=======
string text(string separator = "", Args...)(auto ref const(Args) args)
    if (Args.length > 0)
>>>>>>> 9a6abda6
{
    static if (Args.length == 1)
    {
        import mir.functional: forward;
        import mir.conv: to;
        return to!string(forward!args);
    }
    else
    {
        import mir.appender: scopedBuffer;
        auto buffer = scopedBuffer!char;
        foreach (i, ref arg; args)
        {
            buffer.print(arg);
            static if (separator.length && i + 1 < args.length)
            {
                buffer.printStaticString!char(separator);
            }
        }
        return buffer.data.idup;
    }
}

///
@safe pure nothrow unittest
{
    assert(text("str ", true, " ", 100, " ", 124.1) == "str true 100 124.1", text("str ", true, " ", 100, " ", 124.1));
    assert(text!" "("str", true, 100, 124.1) == "str true 100 124.1");
}

import mir.format_impl;

///
struct GetData {}

///
enum getData = GetData();

/++
+/
struct _stringBuf(C)
{
    import mir.appender: ScopedBuffer;

    ///
    ScopedBuffer!(C, 256) buffer;

    ///
    alias buffer this;

    ///
    mixin StreamFormatOp!C;
}

///ditto
alias stringBuf = _stringBuf!char;
///ditto
alias wstringBuf = _stringBuf!wchar;
///ditto
alias dstringBuf = _stringBuf!dchar;

/++
+/
mixin template StreamFormatOp(C)
{
    ///
    ref typeof(this) opBinary(string op : "<<", T)(ref const T c) scope
    {
        return print!C(this, c);
    }

    ///
    ref typeof(this) opBinary(string op : "<<", T)(const T c) scope
    {
        return print!C(this, c);
    }

    /// ditto
    const(C)[] opBinary(string op : "<<", T : GetData)(const T c) scope
    {
        return buffer.data;
    }
}

///
@safe pure nothrow @nogc
version (mir_test) unittest
{
    auto name = "D";
    auto ver = 2.0;
    assert(stringBuf() << "Hi " << name << ver << "!\n" << getData == "Hi D2.0!\n");
}

///
@safe pure nothrow @nogc
version (mir_test) unittest
{
    auto name = "D"w;
    auto ver = 2;
    assert(wstringBuf() << "Hi "w << name << ver << "!\n"w << getData == "Hi D2!\n"w);
}

///
@safe pure nothrow @nogc
version (mir_test) unittest
{
    auto name = "D"d;
    auto ver = 2UL;
    assert(dstringBuf() << "Hi "d  << name << ver << "!\n"d << getData == "Hi D2!\n");
}

@safe pure nothrow @nogc
version (mir_test) unittest
{
    assert(stringBuf() << -1234567890 << getData == "-1234567890");
}

/++
Mir's numeric format specification

Note: the specification isn't complete an may be extended in the future.
+/
struct NumericSpec
{
    ///
    enum Format
    {
        /++
        Human-frindly precise output.
        Examples: `0.000001`, `600000.0`, but `1e-7` and `6e7`.
        +/
        human,
        /++
        Precise output with explicit exponent.
        Examples: `1e-6`, `6e6`, `1.23456789e-100`.
        +/
        exponent,
    }

    ///
    Format format;

    /// Default valus is '\0' (no separators)
    char separatorChar = '\0';

    /// Defaults to 'e'
    char exponentChar = 'e';

    /// Adds '+' to positive numbers and `+0`.
    bool plus;

    /// Separator count
    ubyte separatorCount = 3;

    /++
    Precise output with explicit exponent.
    Examples: `1e-6`, `6e6`, `1.23456789e-100`.
    +/
    enum NumericSpec exponent = NumericSpec(Format.exponent);

    /++
    Human-frindly precise output.
    +/
    enum NumericSpec human = NumericSpec(Format.human);
}

// 16-bytes
/// C's compatible format specifier.
struct FormatSpec
{
    ///
    bool dash;
    ///
    bool plus;
    ///
    bool space;
    ///
    bool hash;
    ///
    bool zero;
    ///
    char format = 's';
    ///
    char separator = '\0';
    ///
    ubyte unitSize;
    ///
    int width;
    ///
    int precision = -1;
}

/++
+/
enum SwitchLU : bool
{
    ///
    lower,
    ///
    upper,
}

/++
Wrapper to format floating point numbers using C's library.
+/
struct FormattedFloating(T)
    if(is(T == float) || is(T == double) || is(T == real))
{
    ///
    T value;
    ///
    FormatSpec spec;

    ///
    void toString(C = char, W)(scope ref W w) scope const
    if (isSomeChar!C && isOutputRange!(W, C))
    {
        C[512] buf = void;
        auto n = printFloatingPoint(value, spec, buf);
        w.put(buf[0 ..  n]);
    }
}

/// ditto
FormattedFloating!T withFormat(T)(const T value, FormatSpec spec)
{
    version(LDC) pragma(inline);
    return typeof(return)(value, spec);
}

/++
+/
struct HexAddress(T)
    if (isUnsigned!T && !is(T == enum))
{
    ///
    T value;
    ///
    SwitchLU switchLU = SwitchLU.upper;

    ///
    void toString(C = char, W)(scope ref W w) scope const
        if (isSomeChar!C && isOutputRange!(W, C))
    {
        enum N = T.sizeof * 2;
        static if(isFastBuffer!W)
        {
            w.advance(printHexAddress(value, w.getStaticBuf!N, cast(bool) switchLU));
        }
        else
        {
            C[N] buf = void;
            printHexAddress(value, buf, cast(bool) switchLU);
            w.put(buf[]);
        }
    }
}

/++
Escaped string formats
+/
enum EscapeFormat
{
    /// JSON escaped string format
    json,
    /// Amzn Ion CLOB format
    ionClob,
    /// Amzn Ion symbol format
    ionSymbol,
    /// Amzn Ion string format
    ion,
}

enum escapeFormatQuote(EscapeFormat escapeFormat) = escapeFormat == EscapeFormat.ionSymbol ? '\'' : '\"';

/++
+/
ref W printEscaped(C, EscapeFormat escapeFormat = EscapeFormat.ion, W)(scope return ref W w, scope const(C)[] str)
    if (isOutputRange!(W, C))
{
    import mir.utility: _expect;
    foreach (C c; str)
    {
        if (_expect(c == escapeFormatQuote!escapeFormat || c == '\\', false))
            goto E;
        if (_expect(c < ' ', false))
            goto C;
        static if (escapeFormat == EscapeFormat.ionClob)
        {
            if (c >= 127)
                goto A;
        }
    P:
        w.put(c);
        continue;
    E:
        {
            C[2] pair;
            pair[0] = '\\';
            pair[1] = c;
            w.printStaticString!C(pair);
            continue;
        }
    C:
        switch (c)
        {
            static if (escapeFormat != EscapeFormat.json)
            {
                case '\0':
                    c = '0';
                    goto E;
                case '\a':
                    c = 'a';
                    goto E;
                case '\v':
                    c = 'v';
                    goto E;
            }
            case '\b':
                c = 'b';
                goto E;
            case '\t':
                c = 't';
                goto E;
            case '\n':
                c = 'n';
                goto E;
            case '\f':
                c = 'f';
                goto E;
            case '\r':
                c = 'r';
                goto E;
            default:
    A:
                static if (escapeFormat == EscapeFormat.json)
                    put_uXXXX!C(w, cast(char)c);
                else
                    put_xXX!C(w, cast(char)c);
        }
    }
    return w;
}

///
@safe pure nothrow @nogc
version (mir_test) unittest
{
<<<<<<< HEAD
=======

>>>>>>> 9a6abda6
    import mir.format: stringBuf;
    stringBuf w;
    assert(w.printEscaped("Hi \a\v\0\f\t\b \\\r\n" ~ `"@nogc"`).data == `Hi \a\v\0\f\t\b \\\r\n\"@nogc\"`);
    w.reset;
    assert(w.printEscaped("\x03").data == `\x03`, w.data);
}

/++
Decodes `char` `c` to the form `u00XX`, where `XX` is 2 hexadecimal characters.
+/
ref W put_xXX(C = char, W)(scope return ref W w, char c)
    if (isSomeChar!C && isOutputRange!(W, C))
{
    ubyte[2] spl;
    spl[0] = c >> 4;
    spl[1] = c & 0xF;
    C[4] buffer;
    buffer[0] = '\\';
    buffer[1] = 'x';
    buffer[2] = cast(ubyte)(spl[0] < 10 ? spl[0] + '0' : spl[0] - 10 + 'A');
    buffer[3] = cast(ubyte)(spl[1] < 10 ? spl[1] + '0' : spl[1] - 10 + 'A');
    return w.printStaticString(buffer);
}

/++
Decodes `char` `c` to the form `u00XX`, where `XX` is 2 hexadecimal characters.
+/
ref W put_uXXXX(C = char, W)(scope return ref W w, char c)
    if (isSomeChar!C && isOutputRange!(W, C))
{
    ubyte[2] spl;
    spl[0] = c >> 4;
    spl[1] = c & 0xF;
    C[6] buffer;
    buffer[0] = '\\';
    buffer[1] = 'u';
    buffer[2] = '0';
    buffer[3] = '0';
    buffer[4] = cast(ubyte)(spl[0] < 10 ? spl[0] + '0' : spl[0] - 10 + 'A');
    buffer[5] = cast(ubyte)(spl[1] < 10 ? spl[1] + '0' : spl[1] - 10 + 'A');
    return w.printStaticString(buffer);
}

/++
Decodes ushort `c` to the form `uXXXX`, where `XXXX` is 2 hexadecimal characters.
+/
ref W put_uXXXX(C = char, W)(scope return ref W w, ushort c)
    if (isSomeChar!C && isOutputRange!(W, C))
{
    ubyte[4] spl;
    spl[0] = (c >> 12) & 0xF;
    spl[1] = (c >> 8) & 0xF;
    spl[2] = (c >> 4) & 0xF;
    spl[3] = c & 0xF;
    C[6] buffer;
    buffer[0] = '\\';
    buffer[1] = 'u';
    buffer[2] = cast(ubyte)(spl[0] < 10 ? spl[0] + '0' : spl[0] - 10 + 'A');
    buffer[3] = cast(ubyte)(spl[1] < 10 ? spl[1] + '0' : spl[1] - 10 + 'A');
    buffer[4] = cast(ubyte)(spl[2] < 10 ? spl[2] + '0' : spl[2] - 10 + 'A');
    buffer[5] = cast(ubyte)(spl[3] < 10 ? spl[3] + '0' : spl[3] - 10 + 'A');
    return w.printStaticString(buffer);
}

///
ref W printElement(C, EscapeFormat escapeFormat = EscapeFormat.ion, W)(scope return ref W w, scope const(C)[] c)
    if (isSomeChar!C && isOutputRange!(W, C))
{
    static immutable C[1] quote = '\"';
    return w
        .printStaticString!C(quote)
        .printEscaped!(C, escapeFormat)(c)
        .printStaticString!C(quote);
}

///
ref W printElement(C = char, EscapeFormat escapeFormat = EscapeFormat.ion, W, T)(scope return ref W w, scope auto ref const T c)
    if (!isSomeString!T && isOutputRange!(W, C))
{
    return w.print!C(c);
}

/++
Multiargument overload.
+/
ref W print(C = char, W, Args...)(scope return ref W w, scope auto ref const Args args)
    if (isSomeChar!C && isOutputRange!(W, C) && Args.length > 1)
{
    foreach(i, ref c; args)
        static if (i < Args.length - 1)
            w.print!C(c);
        else
            return w.print!C(c);
}

/// Prints enums
ref W print(C = char, W, T)(scope return ref W w, const T c)
    if (isSomeChar!C && isOutputRange!(W, C) && is(T == enum))
{
    import mir.enums: getEnumIndex, enumStrings;
    import mir.utility: _expect;

    static assert(!is(OriginalType!T == enum));
    uint index = void;
    if (getEnumIndex(c, index)._expect(true))
    {
        w.put(enumStrings!T[index]);
        return w;
    }
    static immutable C[] str = T.stringof ~ "(";
    w.put(str[]);
    print!C(w, cast(OriginalType!T) c);
    w.put(')');
    return w;
}

///
@safe pure nothrow @nogc
version (mir_test) unittest
{
    enum Flag
    {
        no,
        yes,
    }

    import mir.appender: scopedBuffer;
    auto w = scopedBuffer!char;
    w.print(Flag.yes);
    assert(w.data == "yes", w.data);
}

/// Prints boolean
ref W print(C = char, W)(scope return ref W w, bool c)
    if (isSomeChar!C && isOutputRange!(W, C))
{
    enum N = 5;
    static if(isFastBuffer!W)
    {
        w.advance(printBoolean(c, w.getStaticBuf!N));
    }
    else
    {
        C[N] buf = void;
        auto n = printBoolean(c, buf);
        w.put(buf[0 .. n]);
    }
    return w;
}

///
@safe pure nothrow @nogc
version (mir_test) unittest
{
    import mir.appender: scopedBuffer;
    auto w = scopedBuffer!char;
    assert(w.print(true).data == `true`, w.data);
    w.reset;
    assert(w.print(false).data == `false`, w.data);
}

/// Prints associative array
pragma(inline, false)
ref W print(C = char, W, V, K)(scope return ref W w, scope const V[K] c)
    if (isSomeChar!C && isOutputRange!(W, C))
{
    enum C left = '[';
    enum C right = ']';
    enum C[2] sep = ", ";
    enum C[2] mid = ": ";
    w.put(left);
    bool first = true;
    foreach (ref key, ref value; c)
    {
        if (!first)
            w.printStaticString!C(sep);
        first = false;
        w
            .printElement!C(key)
            .printStaticString!C(mid)
            .printElement!C(value);
    }
    w.put(right);
    return w;
}

///
@safe pure
version (mir_test) unittest
{
    import mir.appender: scopedBuffer;
    auto w = scopedBuffer!char;
    w.print(["a": 1, "b": 2]);
    assert(w.data == `["a": 1, "b": 2]` || w.data == `["b": 2, "a": 1]`, w.data);
}

/// Prints array
pragma(inline, false)
ref W print(C = char, W, T)(scope return ref W w, scope const(T)[] c)
    if (isSomeChar!C && isOutputRange!(W, C) && !isSomeChar!T)
{
    enum C left = '[';
    enum C right = ']';
    enum C[2] sep = ", ";
    w.put(left);
    bool first = true;
    foreach (ref e; c)
    {
        if (!first)
            w.printStaticString!C(sep);
        first = false;
        printElement!C(w, e);
    }
    w.put(right);
    return w;
}

///
@safe pure nothrow @nogc
version (mir_test) unittest
{
    import mir.appender: scopedBuffer;
    auto w = scopedBuffer!char;
    string[2] array = ["a\na", "b"];
    assert(w.print(array[]).data == `["a\na", "b"]`, w.data);
}

/// Prints escaped character in the form `'c'`.
pragma(inline, false)
ref W print(C = char, W)(scope return ref W w, char c)
    if (isSomeChar!C && isOutputRange!(W, C))
{
    w.put('\'');
    if (c >= 0x20)
    {
        if (c < 0x7F)
        {
            if (c == '\'' || c == '\\')
            {
            L:
                w.put('\\');
            }
            w.put(c);
        }
        else
        {
        M:
            w.printStaticString!C(`\x`);
            w.print!C(HexAddress!ubyte(cast(ubyte)c));
        }
    }
    else
    {
        switch(c)
        {
            case '\n': c = 'n'; goto L;
            case '\r': c = 'r'; goto L;
            case '\t': c = 't'; goto L;
            case '\a': c = 'a'; goto L;
            case '\b': c = 'b'; goto L;
            case '\f': c = 'f'; goto L;
            case '\v': c = 'v'; goto L;
            case '\0': c = '0'; goto L;
            default: goto M;
        }
    }
    w.put('\'');
    return w;
}

///
@safe pure nothrow @nogc
version (mir_test) unittest
{
    import mir.appender: scopedBuffer;
    auto w = scopedBuffer!char;
    assert(w
        .print('\n')
        .print('\'')
        .print('a')
        .print('\xF4')
        .data == `'\n''\'''a''\xF4'`);
}

/// Prints some string
ref W print(C = char, W)(scope return ref W w, scope const(C)[] c)
    if (isSomeChar!C && isOutputRange!(W, C))
{
    w.put(c);
    return w;
}

/// Prints integers
ref W print(C = char, W, I)(scope return ref W w, const I c)
    if (isSomeChar!C && isOutputRange!(W, C) && isIntegral!I && !is(I == enum))
{
    static if (I.sizeof == 16)
        enum N = 39;
    else
    static if (I.sizeof == 8)
        enum N = 20;
    else
        enum N = 10;
    C[N + !__traits(isUnsigned, I)] buf = void;
    static if (__traits(isUnsigned, I))
        auto n = printUnsignedToTail(c, buf);
    else
        auto n = printSignedToTail(c, buf);
    w.put(buf[$ - n ..  $]);
    return w;
}

/// Prints floating point numbers
ref W print(C = char, W, T)(scope return ref W w, const T c, NumericSpec spec = NumericSpec.init)
    if(isSomeChar!C && isOutputRange!(W, C) && is(T == float) || is(T == double) || is(T == real))
{
    import mir.bignum.decimal;
    auto decimal = Decimal!(T.mant_dig < 64 ? 1 : 2)(c);
    decimal.toString(w, spec);
    return w;
}

/// Human friendly precise output (default)
version(mir_bignum_test)
@safe pure nothrow @nogc
unittest
{
    auto spec = NumericSpec.human;
    stringBuf buffer;

    void check(double num, string value)
    {
        assert(buffer.print(num, spec).data == value, buffer.data); buffer.reset;
    }

    check(-0.0, "-0.0");
    check(0.0, "0.0");
    check(-0.01, "-0.01");
    check(0.0125, "0.0125");
    check(0.000003, "0.000003");
    check(-3e-7, "-3e-7");
    check(123456.0, "123456.0");
    check(123456.1, "123456.1");
    check(12.3456, "12.3456");
    check(-0.123456, "-0.123456");
    check(0.1234567, "0.1234567");
    check(0.01234567, "0.01234567");
    check(0.001234567, "0.001234567");
    check(1.234567e-4, "1.234567e-4");
    check(-1234567.0, "-1.234567e+6");
    check(123456.7890123, "123456.7890123");
    check(1234567.890123, "1.234567890123e+6");
    check(1234567890123.0, "1.234567890123e+12");
    check(0.30000000000000004, "0.30000000000000004");
    check(0.030000000000000002, "0.030000000000000002");
    check(0.0030000000000000005, "0.0030000000000000005");
    check(3.0000000000000003e-4, "3.0000000000000003e-4");
    check(+double.nan, "nan");
    check(-double.nan, "nan");
    check(+double.infinity, "+inf");
    check(-double.infinity, "-inf");

    spec.separatorChar = ',';

    check(-0.0, "-0.0");
    check(0.0, "0.0");
    check(-0.01, "-0.01");
    check(0.0125, "0.0125");
    check(0.000003, "0.000003");
    check(-3e-7, "-3e-7");
    check(123456.0, "123,456.0");
    check(123456e5, "12,345,600,000.0");
    check(123456.1, "123,456.1");
    check(12.3456, "12.3456");
    check(-0.123456, "-0.123456");
    check(0.1234567, "0.1234567");
    check(0.01234567, "0.01234567");
    check(0.001234567, "0.001234567");
    check(1.234567e-4, "0.0001234567");
    check(-1234567.0, "-1,234,567.0");
    check(123456.7890123, "123,456.7890123");
    check(1234567.890123, "1,234,567.890123");
    check(123456789012.0, "123,456,789,012.0");
    check(1234567890123.0, "1.234567890123e+12");
    check(0.30000000000000004, "0.30000000000000004");
    check(0.030000000000000002, "0.030000000000000002");
    check(0.0030000000000000005, "0.0030000000000000005");
    check(3.0000000000000003e-4, "0.00030000000000000003");
    check(3.0000000000000005e-6, "0.0000030000000000000005");
    check(3.0000000000000004e-7, "3.0000000000000004e-7");
    check(+double.nan, "nan");
    check(-double.nan, "nan");
    check(+double.infinity, "+inf");
    check(-double.infinity, "-inf");

    spec.separatorChar = '_';
    spec.separatorCount = 2;
    check(123456e5, "1_23_45_60_00_00.0");

    spec.plus = true;
    check(0.0125, "+0.0125");
    check(-0.0125, "-0.0125");
}

/// Prints structs and unions
pragma(inline, false)
ref W print(C = char, W, T)(scope return ref W w, ref const T c)
    if (isSomeChar!C && isOutputRange!(W, C) && is(T == struct) || is(T == union) && !is(T : NumericSpec))
{
    static if (__traits(hasMember, T, "toString"))
    {
        static if (is(typeof(c.toString!C(w))))
            c.toString!C(w);
        else
        static if (is(typeof(c.toString(w))))
            c.toString(w);
        else
        static if (is(typeof(c.toString((scope const(C)[] s) { w.put(s); }))))
            c.toString((scope const(C)[] s) { w.put(s); });
        else
        static if (is(typeof(w.put(c.toString))))
            w.put(c.toString);
        else static assert(0, T.stringof ~ ".toString definition is wrong: 'const' qualifier may be missing.");
        return w;
    }
    else
    static if (__traits(compiles, { scope const(C)[] string_of_c = c; }))
    {
        scope const(C)[] string_of_c = c;
        return w.print!C(string_of_c);
    }
    else
    static if (hasIterableLightConst!T)
    {
        enum C left = '[';
        enum C right = ']';
        enum C[2] sep = ", ";
        w.put(left);
        bool first = true;
        foreach (ref e; c.lightConst)
        {
            if (!first)
                printStaticString!C(w, sep);
            first = false;
            print!C(w, e);
        }
        w.put(right);
        return w;
    }
    else
    {
        enum C left = '(';
        enum C right = ')';
        enum C[2] sep = ", ";
        w.put(left);
        foreach (i, ref e; c.tupleof)
        {
            static if (i)
                w.printStaticString!C(sep);
            print!C(w, e);
        }
        w.put(right);
        return w;
    }
}

/// ditto
// FUTURE: remove it
pragma(inline, false)
ref W print(C = char, W, T)(scope return ref W w, scope const T c)
    if (isSomeChar!C && isOutputRange!(W, C) && is(T == struct) || is(T == union))
{
    return print!(C, W, T)(w, c);
}

///
@safe pure nothrow @nogc
version (mir_test) unittest
{
    static struct A { scope void toString(C, W)(scope ref W w) const { w.put(C('a')); } }
    static struct S { scope void toString(W)(scope ref W w) const { w.put("s"); } }
    static struct D { scope void toString(Dg)(scope Dg sink) const { sink("d"); } }
    static struct F { scope const(char)[] toString()() const return { return "f"; } }
    static struct G { const(char)[] s = "g"; alias s this; }

    import mir.appender: scopedBuffer;
    auto w = scopedBuffer!char;
    assert(stringBuf() << A() << S() << D() << F() << G() << getData == "asdfg");
}

/// Prints classes and interfaces
pragma(inline, false)
ref W print(C = char, W, T)(scope return ref W w, scope const T c)
    if (isSomeChar!C && isOutputRange!(W, C) && is(T == class) || is(T == interface))
{
    enum C[4] Null = "null";
    static if (__traits(hasMember, T, "toString") || __traits(compiles, { scope const(C)[] string_of_c = c; }))
    {
        if (c is null)
            w.printStaticString!C(Null);
        else
        static if (is(typeof(c.toString!C(w))))
            c.toString!C(w);
        else
        static if (is(typeof(c.toString(w))))
            c.toString(w);
        else
        static if (is(typeof(c.toString((scope const(C)[] s) { w.put(s); }))))
            c.toString((scope const(C)[] s) { w.put(s); });
        else
        static if (is(typeof(w.put(c.toString))))
            w.put(c.toString);
        else
        static if (__traits(compiles, { scope const(C)[] string_of_c = c; }))
        {
            scope const(C)[] string_of_c = c;
            return w.print!C(string_of_c);
        }
        else static assert(0, T.stringof ~ ".toString definition is wrong: 'const scope' qualifier may be missing.");
    }
    else
    static if (hasIterableLightConst!T)
    {
        enum C left = '[';
        enum C right = ']';
        enum C[2] sep = ", ";
        w.put(left);
        bool first = true;
        foreach (ref e; c.lightConst)
        {
            if (!first)
                w.printStaticString!C(sep);
            first = false;
            print!C(w, e);
        }
        w.put(right);
    }
    else
    {
        w.put(T.stringof);
    }
    return w;
}

///
@safe pure nothrow
version (mir_test) unittest
{
    static class A { void toString(C, W)(scope ref W w) const { w.put(C('a')); } }
    static class S { void toString(W)(scope ref W w) const { w.put("s"); } }
    static class D { void toString(Dg)(scope Dg sink) const { sink("d"); } }
    static class F { const(char)[] toString()() const return { return "f"; } }
    static class G { const(char)[] s = "g"; alias s this; }

    assert(stringBuf() << new A() << new S() << new D() << new F() << new G() << getData == "asdfg");
}

///
ref W printStaticString(C, size_t N, W)(scope return ref W w, ref scope const C[N] c)
    if (isSomeChar!C && isOutputRange!(W, C) && is(C == char) || is(C == wchar) || is(C == dchar))
{
    static if (isFastBuffer!W)
    {
        enum immutable(ForeachType!(typeof(w.getBuffer(size_t.init))))[] value = c;
        w.getStaticBuf!(value.length) = value;
        w.advance(c.length);
    }
    else
    {
        w.put(c[]);
    }
    return w;
}

private template hasIterableLightConst(T)
{
    static if (__traits(hasMember, T, "lightConst"))
    {
        enum hasIterableLightConst = isIterable!(ReturnType!((const T t) => t.lightConst));
    }
    else
    {
        enum hasIterableLightConst = false;
    }
}

private ref C[N] getStaticBuf(size_t N, C, W)(scope return ref W w)
    if (isFastBuffer!W)
{
    auto buf = w.getBuffer(N);
    assert(buf.length >= N);
    return buf.ptr[0 .. N];
}

private @trusted ref C[N] getStaticBuf(size_t N, C)(scope return ref C[] buf)
{
    assert(buf.length >= N);
    return buf.ptr[0 .. N];
}

template isFastBuffer(W)
{
    enum isFastBuffer = __traits(hasMember, W, "getBuffer") && __traits(hasMember, W, "advance");
}

///
ref W printZeroPad(C = char, W, I)(scope return ref W w, const I c, size_t minimalLength)
    if (isSomeChar!C && isOutputRange!(W, C) && isIntegral!I && !is(I == enum))
{
    static if (I.sizeof == 16)
        enum N = 39;
    else
    static if (I.sizeof == 8)
        enum N = 20;
    else
        enum N = 10;
    C[N + !__traits(isUnsigned, I)] buf = void;
    static if (__traits(isUnsigned, I))
        auto n = printUnsignedToTail(c, buf);
    else
        auto n = printSignedToTail(c, buf);
    sizediff_t zeros = minimalLength - n;

    if (zeros > 0)
    {
        static if (!__traits(isUnsigned, I))
        {
            if (c < 0)
            {
                n--;
                w.put(C('-'));
            }
        }
        do w.put(C('0'));
        while(--zeros);
    }
    w.put(buf[$ - n ..  $]);
    return w;
}

///
version (mir_test) unittest
{
    import mir.appender;
    auto w = scopedBuffer!char;

    w.printZeroPad(-123, 5);
    w.put(' ');
    w.printZeroPad(123, 5);

    assert(w.data == "-0123 00123", w.data);
}

///
size_t printBoolean(C)(bool c, ref C[5] buf)
    if(is(C == char) || is(C == wchar) || is(C == dchar))
{
    version(LDC) pragma(inline, true);
    if (c)
    {
        buf[0] = 't';
        buf[1] = 'r';
        buf[2] = 'u';
        buf[3] = 'e';
        return 4;
    }
    else
    {
        buf[0] = 'f';
        buf[1] = 'a';
        buf[2] = 'l';
        buf[3] = 's';
        buf[4] = 'e';
        return 5;
    }
}<|MERGE_RESOLUTION|>--- conflicted
+++ resolved
@@ -60,13 +60,8 @@
 }
 
 /// Concatenated string results
-<<<<<<< HEAD
-string text(string separator = "", A...)(auto ref A args)
-    if (A.length > 0)
-=======
 string text(string separator = "", Args...)(auto ref const(Args) args)
     if (Args.length > 0)
->>>>>>> 9a6abda6
 {
     static if (Args.length == 1)
     {
@@ -415,10 +410,6 @@
 @safe pure nothrow @nogc
 version (mir_test) unittest
 {
-<<<<<<< HEAD
-=======
-
->>>>>>> 9a6abda6
     import mir.format: stringBuf;
     stringBuf w;
     assert(w.printEscaped("Hi \a\v\0\f\t\b \\\r\n" ~ `"@nogc"`).data == `Hi \a\v\0\f\t\b \\\r\n\"@nogc\"`);
