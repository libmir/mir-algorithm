--- conflicted
+++ resolved
@@ -59,13 +59,8 @@
 }
 
 /// Concatenated string results
-<<<<<<< HEAD
-string text(string separator = "", A...)(auto ref const(A) args)
-        if (A.length > 0)
-=======
-string text(string separator = "", Args...)(auto ref Args args)
-    if (Args.length > 0)
->>>>>>> 5b901508
+string text(string separator = "", A...)(auto ref const(Args) args)
+        if (Args.length > 0)
 {
     static if (Args.length == 1)
     {
