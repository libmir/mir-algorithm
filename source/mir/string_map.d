/++
$(H1 Ordered string-value associtaive array)
Macros:
AlgebraicREF = $(GREF_ALTTEXT mir-core, $(TT $1), $1, mir, algebraic)$(NBSP)
+/

module mir.string_map;

import std.traits;

/++
Checks if the type is instance of $(LREF StringMap).
+/
enum isStringMap(T) = is(Unqual!T == StringMap!V, V);

version(mir_test)
///
unittest
{
    static assert(isStringMap!(StringMap!int));
    static assert(isStringMap!(const StringMap!int));
    static assert(!isStringMap!int);
}

/++
Ordered string-value associtaive array with extremely fast lookup.

Params:
    T = mutable value type, can be instance of $(AlgebraicREF Algebraic) for example.
    U = an unsigned type that can hold an index of keys. `U.max` must be less then the maximum possible number of struct members.
+/
struct StringMap(T, U = uint)
    if (isMutable!T && !__traits(hasMember, T, "opPostMove") && __traits(isUnsigned, U))
{
    import mir.utility: _expect;
    import core.lifetime: move;

    ///
    // current implementation is workaround for linking bugs when used in self referencing algebraic types
    bool opEquals(V)(scope const StringMap!(V, U) rhs) const
    {
        // NOTE: moving this to template restriction fails with recursive template instanation
        static assert(is(typeof(T.init == V.init) : bool),
                      "Unsupported rhs of type " ~ typeof(rhs).stringof);
        if (keys != rhs.keys)
            return false;
        if (implementation)
            foreach (const i; 0 .. implementation._length)
                if (implementation.values[i] != rhs.implementation.values[i]) // needs `values` instead of `_values` to be @safe
                    return false;
        return true;
    }
    /// ditto
    bool opEquals(K, V)(scope const V[K] rhs) const
    {
        // NOTE: moving this to template restriction fails with recursive template instanation
        static assert(is(typeof(K.init == string.init) : bool),
                      "Unsupported rhs key type " ~ typeof(rhs).stringof);
        static assert(is(typeof(V.init == T.init) : bool),
                      "Unsupported rhs value type " ~ typeof(rhs).stringof);
        if (implementation is null)
            return rhs.length == 0;
        if (implementation._length != rhs.length)
            return false;
        foreach (const i; 0 .. implementation._length)
        {
            if (const valuePtr = implementation.keys[i] in rhs)
            {
                if (*valuePtr != implementation.values[i])
                    return false;
            }
            else
                return false;
        }
        return true;
    }

    // // linking bug
    // version(none)
    // {
    //     /++
    //     +/
    //     bool opEquals()(typeof(null)) @safe pure nothrow @nogc const
    //     {
    //         return implementation is null;
    //     }

    //     version(mir_test) static if (is(T == int))
    //     ///
    //     @safe pure unittest
    //     {
    //         StringMap!int map;
    //         assert(map == null);
    //         map = StringMap!int(["key" : 1]);
    //         assert(map != null);
    //         map.remove("key");
    //         assert(map != null);
    //     }
    // }

    /++
    Reset the associtave array
    +/
    ref opAssign()(typeof(null)) return @safe pure nothrow @nogc
    {
        implementation = null;
        return this;
    }

    version(mir_test) static if (is(T == int))
    ///
    @safe pure unittest
    {
        StringMap!int map = ["key" : 1];
        map = null;
    }

    /++
    Initialize the associtave array with default value.
    +/
    this()(typeof(null) aa) @safe pure nothrow @nogc
    {
        implementation = null;
    }

    version(mir_test) static if (is(T == int))
    /// Usefull for default funcion argument.
    @safe pure unittest
    {
        StringMap!int map = null; //
    }

    /++
    Constructs an associative array using keys and values from the builtin associative array
    Complexity: `O(n log(n))`
    +/
    this()(T[string] aa) @trusted pure nothrow
    {
        this(aa.keys, aa.values);
    }

    version(mir_test) static if (is(T == int))
    ///
    @safe pure unittest
    {
        StringMap!int map = ["key" : 1];
        assert(map.findPos("key") == 0);
    }

    ///
    string toString()() const
    {
        import mir.format: stringBuf;
        stringBuf buffer;
        toString(buffer);
        return buffer.data.idup;
    }

    ///ditto
    void toString(W)(scope ref W w) const
    {
        bool next;
        w.put('[');
        import mir.format: printEscaped, EscapeFormat, print;
        foreach (i, ref value; values)
        {
            if (next)
                w.put(`, `);
            next = true;
            w.put('\"');
            printEscaped!(char, EscapeFormat.ion)(w, keys[i]);
            w.put(`": `);
            print(w, value);
        }
        w.put(']');
    }

    /++
    Constructs an associative array using keys and values.
    Params:
        keys = mutable array of keys
        values = mutable array of values
    Key and value arrays must have the same length.

    Complexity: `O(n log(n))`
    +/
    this()(string[] keys, T[] values) @trusted pure nothrow
    {
        assert(keys.length == values.length);
        implementation = new Impl(keys, values);
    }

    version(mir_test) static if (is(T == int))
    ///
    @safe pure unittest
    {
        auto keys = ["ba", "a"];
        auto values = [1.0, 3.0];
        auto map = StringMap!double(keys, values);
        assert(map.keys is keys);
        assert(map.values is values);
    }

    /++
    Returns: number of elements in the table.
    +/
    size_t length()() @safe pure nothrow @nogc const @property
    {
        return implementation ? implementation.length : 0;
    }

    version(mir_test) static if (is(T == int))
    ///
    @safe pure unittest
    {
        StringMap!double map;
        assert(map.length == 0);
        map["a"] = 3.0;
        assert(map.length == 1);
        map["c"] = 4.0;
        assert(map.length == 2);
        assert(map.remove("c"));
        assert(map.length == 1);
        assert(!map.remove("c"));
        assert(map.length == 1);
        assert(map.remove("a"));
        assert(map.length == 0);
    }

    /++
    Returns a dynamic array, the elements of which are the keys in the associative array.
    Doesn't allocate a new copy.

    Complexity: `O(1)`
    +/
    const(string)[] keys()() @safe pure nothrow @nogc const @property
    {
        return implementation ? implementation.keys : null;
    }

    version(mir_test) static if (is(T == int))
    ///
    @safe pure unittest
    {
        StringMap!double map;
        assert(map.keys == []);
        map["c"] = 4.0;
        assert(map.keys == ["c"]);
        map["a"] = 3.0;
        assert(map.keys == ["c", "a"]);
        map.remove("c");
        assert(map.keys == ["a"]);
        map.remove("a");
        assert(map.keys == []);
        map["c"] = 4.0;
        assert(map.keys == ["c"]);
    }

    /++
    Returns a dynamic array, the elements of which are the values in the associative array.
    Doesn't allocate a new copy.

    Complexity: `O(1)`
    +/
    inout(T)[] values()() @safe pure nothrow @nogc inout @property
    {
        return implementation ? implementation.values : null;
    }

    version(mir_test) static if (is(T == int))
    ///
    @safe pure unittest
    {
        StringMap!double map;
        assert(map.values == []);
        map["c"] = 4.0;
        assert(map.values == [4.0]);
        map["a"] = 3.0;
        assert(map.values == [4.0, 3.0]);
        map.values[0]++;
        assert(map.values == [5.0, 3.0]);
        map.remove("c");
        assert(map.values == [3.0]);
        map.remove("a");
        assert(map.values == []);
        map["c"] = 4.0;
        assert(map.values == [4.0]);
    }

    /++
    (Property) Gets the current capacity of an associative array.
    The capacity is the size that the underlaynig slices can grow to before the underlying arrays may be reallocated or extended.

    Complexity: `O(1)`
    +/
    size_t capacity()() @safe pure nothrow const @property
    {
        import mir.utility: min;

        return !implementation ? 0 : min(
            implementation.keys.capacity,
            implementation.values.capacity,
            implementation.indices.capacity,
        );
    }

    version(mir_test) static if (is(T == int))
    ///
    unittest
    {
        StringMap!double map;
        assert(map.capacity == 0);
        map["c"] = 4.0;
        assert(map.capacity >= 1);
        map["a"] = 3.0;
        assert(map.capacity >= 2);
        map.remove("c");
        map.assumeSafeAppend;
        assert(map.capacity >= 2);
    }

    /++
    Reserves capacity for an associative array.
    The capacity is the size that the underlaying slices can grow to before the underlying arrays may be reallocated or extended.
    +/
    size_t reserve()(size_t newcapacity) @trusted pure nothrow
    {
        import mir.utility: min;

        if (_expect(!implementation, false))
        {
            implementation = new Impl;
        }

        auto keysV = implementation.keys;
        auto keysVCaacity = keysV.reserve(newcapacity);
        implementation._keys = keysV.ptr;

        auto valuesV = implementation.values;
        auto valuesCapacity = valuesV.reserve(newcapacity);
        implementation._values = valuesV.ptr;

        auto indicesV = implementation.indices;
        auto indicesCapacity = indicesV.reserve(newcapacity);
        implementation._indices = indicesV.ptr;

        return min(
            keysVCaacity,
            valuesCapacity,
            indicesCapacity,
        );
    }

    version(mir_test) static if (is(T == int))
    ///
    unittest
    {
        StringMap!double map;
        auto capacity = map.reserve(10);
        assert(capacity >= 10);
        assert(map.capacity == capacity);
        map["c"] = 4.0;
        assert(map.capacity == capacity);
        map["a"] = 3.0;
        assert(map.capacity >= 2);
        assert(map.remove("c"));
        capacity = map.reserve(20);
        assert(capacity >= 20);
        assert(map.capacity == capacity);
    }

    /++
    Assume that it is safe to append to this associative array.
    Appends made to this associative array after calling this function may append in place, even if the array was a slice of a larger array to begin with.
    Use this only when it is certain there are no elements in use beyond the associative array in the memory block. If there are, those elements will be overwritten by appending to this associative array.

    Warning: Calling this function, and then using references to data located after the given associative array results in undefined behavior.

    Returns: The input is returned.
    +/
    ref inout(typeof(this)) assumeSafeAppend()() nothrow inout return
    {
        if (implementation)
        {
            implementation.keys.assumeSafeAppend;
            implementation.values.assumeSafeAppend;
            implementation.indices.assumeSafeAppend;
        }
        return this;
    }

    version(mir_test) static if (is(T == int))
    ///
    unittest
    {
        StringMap!double map;
        map["c"] = 4.0;
        map["a"] = 3.0;
        assert(map.capacity >= 2);
        map.remove("c");
        assert(map.capacity == 0);
        map.assumeSafeAppend;
        assert(map.capacity >= 2);
    }

    /++
    Removes all remaining keys and values from an associative array.

    Complexity: `O(1)`
    +/
    void clear()() @safe pure nothrow @nogc
    {
        if (implementation)
        {
            implementation._length = 0;
            implementation._lengthTable = implementation._lengthTable[0 .. 0];
        }

    }

    version(mir_test) static if (is(T == int))
    ///
    unittest
    {
        StringMap!double map;
        map["c"] = 4.0;
        map["a"] = 3.0;
        map.clear;
        assert(map.length == 0);
        assert(map.capacity == 0);
        map.assumeSafeAppend;
        assert(map.capacity >= 2);
    }

    /++
    `remove(key)` does nothing if the given key does not exist and returns false. If the given key does exist, it removes it from the AA and returns true.

    Complexity: `O(log(s))` (not exist) or `O(n)` (exist), where `s` is the count of the strings with the same length as they key.
    +/
    bool remove()(scope const(char)[] key) @trusted pure nothrow @nogc
    {
        size_t index;
        if (implementation && implementation.findIndex(key, index))
        {
            implementation.removeAt(index);
            return true;
        }
        return false;
    }

    version(mir_test) static if (is(T == int))
    ///
    unittest
    {
        StringMap!double map;
        map["a"] = 3.0;
        map["c"] = 4.0;
        assert(map.remove("c"));
        assert(!map.remove("c"));
        assert(map.remove("a"));
        assert(map.length == 0);
        assert(map.capacity == 0);
        assert(map.assumeSafeAppend.capacity >= 2);
    }

    /++
    Finds position of the key in the associative array .

    Return: An index starting from `0` that corresponds to the key or `-1` if the associative array doesn't contain the key.

    Complexity: `O(log(s))`, where `s` is the number of the keys with the same length as the input key.
    +/
    ptrdiff_t findPos()(scope const(char)[] key) @trusted pure nothrow @nogc const
    {
        if (!implementation)
            return -1;
        size_t index;
        if (!implementation.findIndex(key, index))
            return -1;
        return implementation._indices[index];
    }

    version(mir_test) static if (is(T == int))
    ///
    @safe pure unittest
    {
        StringMap!double map;
        map["c"] = 3.0;
        map["La"] = 4.0;
        map["a"] = 5.0;

        assert(map.findPos("C") == -1);
        assert(map.findPos("c") == 0);
        assert(map.findPos("La") == 1);
        assert(map.findPos("a") == 2);

        map.remove("c");

        assert(map.findPos("c") == -1);
        assert(map.findPos("La") == 0);
        assert(map.findPos("a") == 1);
    }

    /++
    Complexity: `O(log(s))`, where `s` is the number of the keys with the same length as the input key.
    +/
    inout(T)* opBinaryRight(string op : "in")(scope const(char)[] key) pure nothrow @nogc inout
    {
        if (!implementation)
            return null;
        size_t index;
        if (!implementation.findIndex(key, index))
            return null;
        assert (index < length);
        index = implementation.indices[index];
        assert (index < length);
        return &implementation.values[index];
    }

    version(mir_test) static if (is(T == int))
    ///
    @safe nothrow pure unittest
    {
        StringMap!double map;
        assert(("c" in map) is null);
        map["c"] = 3.0;
        assert(*("c" in map) == 3.0);
    }

    /++
    Complexity: `O(log(s))`, where `s` is the number of the keys with the same length as the input key.
    +/
    ref inout(T) opIndex()(scope const(char)[] key) @trusted pure inout //@nogc
    {
        size_t index;
        if (implementation && implementation.findIndex(key, index))
        {
            assert (index < length);
            index = implementation._indices[index];
            assert (index < length);
            return implementation._values[index];
        }
        import mir.exception: MirException;
        throw new MirException("No member: ", key);
    }

    version(mir_test) static if (is(T == int))
    ///
    @safe pure unittest
    {
        StringMap!double map;
        map["c"] = 3.0;
        map["La"] = 4.0;
        map["a"] = 5.0;

        map["La"] += 10;
        assert(map["La"] == 14.0);
    }

    /++
    Complexity: `O(log(s))` (exist) or `O(n)` (not exist), where `s` is the count of the strings with the same length as they key.
    +/
    ref T opIndexAssign(R)(auto ref R value, string key) @trusted pure nothrow
    {
        import core.lifetime: forward, move;
        T v;
        v = forward!value;
        return opIndexAssign(move(v), key);
    }

    /// ditto
    ref T opIndexAssign()(T value, string key) @trusted pure nothrow
    {
        size_t index;
        if (_expect(!implementation, false))
        {
            implementation = new Impl;
        }
        else
        {
            if (key.length + 1 < implementation.lengthTable.length)
            {
                if (implementation.findIndex(key, index))
                {
                    assert (index < length);
                    index = implementation._indices[index];
                    assert (index < length);
                    implementation._values[index] = move(value);
                    return implementation._values[index];
                }
                assert (index <= length);
            }
            else
            {
                index = length;
            }
        }
        assert (index <= length);
        implementation.insertAt(key, move(value), index);
        index = implementation._indices[index];
        return implementation._values[index];
    }

    /++
    Looks up key; if it exists returns corresponding value else evaluates and returns defaultValue.

    Complexity: `O(log(s))`, where `s` is the number of the keys with the same length as the input key.
    +/
    inout(T) get()(scope const(char)[] key, lazy inout(T) defaultValue)
    {
        size_t index;
        if (implementation && implementation.findIndex(key, index))
        {
            assert (index < length);
            index = implementation.indices[index];
            assert (index < length);
            return implementation.values[index];
        }
        return defaultValue;
    }

    version(mir_test) static if (is(T == int))
    ///
    @safe pure unittest
    {
        StringMap!int map;
        map["c"] = 3;
        assert(map.get("c", 1) == 3);
        assert(map.get("C", 1) == 1);
    }

    /++
    Looks up key; if it exists returns corresponding value else evaluates value, adds it to the associative array and returns it.

    Complexity: `O(log(s))` (exist) or `O(n)` (not exist), where `s` is the count of the strings with the same length as they key.
    +/
    ref T require()(string key, lazy T value = T.init)
    {
        import std.stdio;
        size_t index;
        if (_expect(!implementation, false))
        {
            implementation = new Impl;
        }
        else
        {
            if (key.length + 1 < implementation.lengthTable.length)
            {
                if (implementation.findIndex(key, index))
                {
                    assert (index < length);
                    index = implementation.indices[index];
                    assert (index < length);
                    return implementation.values[index];
                }
                assert (index <= length);
            }
            else
            {
                index = length;
            }
        }
        assert (index <= length);
        implementation.insertAt(key, value, index);
        index = implementation.indices[index];
        return implementation.values[index];
    }

    version(mir_test) static if (is(T == int))
    ///
    @safe pure unittest
    {
        StringMap!int map = ["aa": 1];
        int add3(ref int x) { x += 3; return x; }
        assert(add3(map.require("aa", 10)) == 4);
        assert(add3(map.require("bb", 10)) == 13);
        assert(map.require("a", 100));
        assert(map.require("aa") == 4);
        assert(map.require("bb") == 13);
        assert(map.keys == ["aa", "bb", "a"]);
    }

    /++
    Converts to a builtin associative array.

    Complexity: `O(n)`.
    +/
    template toAA()
    {
        static if (__traits(compiles, (ref const T a) { T b; b = a;}))
        {
            ///
            T[string] toAA()() const
            {
                T[string] ret;
                foreach (i; 0 .. length)
                {
                    ret[implementation.keys[i]] = implementation.values[i];
                }
                return ret;
            }
        }
        else
        {
            ///
            T[string] toAA()()
            {
                T[string] ret;
                foreach (i; 0 .. length)
                {
                    ret[implementation.keys[i]] = implementation.values[i];
                }
                return ret;
            }

            ///
            const(T)[string] toAA()() const
            {
                const(T)[string] ret;
                foreach (i; 0 .. length)
                {
                    ret[implementation.keys[i]] = implementation.values[i];
                }
                return ret;
            }
        }
    }

    ///
    @safe pure nothrow unittest
    {
        StringMap!int map = ["k": 1];
        int[string] aa = map.toAA;
        assert(aa["k"] == 1);
    }
<<<<<<< HEAD
}

version(mir_test)
///
unittest
{
    StringMap!int table;
    table["L"] = 3;
    table["A"] = 2;
    table["val"] = 1;
    assert(table.keys == ["L", "A", "val"]);
    assert(table.values == [3, 2, 1]);
    assert(table["A"] == 2);
    table.values[2] += 10;
    assert(table["A"] == 2);
    assert(table["L"] == 3);
    assert(table["val"] == 11);
    assert(table.keys == ["L", "A", "val"]);
    assert(table.values == [3, 2, 11]);
    table.remove("A");
    assert(table.keys == ["L", "val"]);
    assert(table.values == [3, 11]);
    assert(table["L"] == 3);
    assert(table["val"] == 11);

    assert(table == table);
}

version(mir_test)
///
@safe unittest
{
    static void testEquals(X, Y)()
    {
        X x;
        Y y;
        assert(x == y);

        x["L"] = 3;
        assert(x != y);
        x["A"] = 2;
        assert(x != y);
        x["val"] = 1;
        assert(x != y);

        y["L"] = 3;
        assert(x != y);
        y["A"] = 2;
        assert(x != y);
        y["val"] = 1;
        assert(x == y);

        x = X.init;
        assert(x != y);

        y = Y.init;
        assert(x == y);
    }

    testEquals!(StringMap!int, StringMap!uint)();
    testEquals!(StringMap!int, uint[string])();
    testEquals!(uint[string], StringMap!int)();
}

private struct StructImpl(T, U = uint)
    if (!__traits(hasMember, T, "opPostMove") && __traits(isUnsigned, U))
{
    import core.lifetime: move;
=======

>>>>>>> c72c2d6c

    private static struct Impl
    {
        import core.lifetime: move;
        import mir.conv: emplaceRef;

        size_t _length;
        string* _keys;
        T* _values;
        U* _indices;
        U[] _lengthTable;

        /++
         +/
        this()(string[] keys, T[] values) @trusted pure nothrow
        {
            import mir.array.allocation: array;
            import mir.ndslice.sorting: makeIndex;
            import mir.ndslice.topology: iota, indexed;
            import mir.string_table: smallerStringFirst;

            assert(keys.length == values.length);
            if (keys.length == 0)
                return;
            _length = keys.length;
            _keys = keys.ptr;
            _values = values.ptr;
            _indices = keys.makeIndex!(U, smallerStringFirst).ptr;
            auto sortedKeys = _keys.indexed(indices);
            size_t maxKeyLength = sortedKeys[$ - 1].length;
            _lengthTable = new U[maxKeyLength + 2];

            size_t ski;
            foreach (length; 0 .. maxKeyLength + 1)
            {
                while(ski < sortedKeys.length && sortedKeys[ski].length == length)
                    ski++;
                _lengthTable[length + 1] = cast(U)ski;
            }
        }

        void insertAt()(string key, T value, size_t i) @trusted
        {
            pragma(inline, false);

            assert(i <= length);
            {
                auto a = keys;
                a ~= key;
                _keys = a.ptr;
            }
            {
                auto a = values;
                a ~= move(value);
                _values = a.ptr;
            }
            {
                auto a = indices;
                a ~= 0;
                _indices = a.ptr;

                if (__ctfe)
                {
                    foreach_reverse (idx; i .. length)
                    {
                        _indices[idx + 1] = _indices[idx];
                    }
                }
                else
                {
                    import core.stdc.string: memmove;
                    memmove(_indices + i + 1, _indices + i, (length - i) * U.sizeof);
                }
                assert(length <= U.max);
                _indices[i] = cast(U)length;
                _length++;
            }
            {
                if (key.length + 2 <= lengthTable.length)
                {
                    ++lengthTable[key.length + 1 .. $];
                }
                else
                {
                    auto oldLen = _lengthTable.length;
                    _lengthTable.length = key.length + 2;
                    auto oldVal = oldLen ? _lengthTable[oldLen - 1] : 0;
                    _lengthTable[oldLen .. key.length + 1] =  oldVal;
                    _lengthTable[key.length + 1] =  oldVal + 1;
                }
            }
        }

        void removeAt()(size_t i)
        {
            assert(i < length);
            auto j = _indices[i];
            assert(j < length);
            {
                --_lengthTable[_keys[j].length + 1 .. $];
            }
            {
                if (__ctfe)
                {
                    foreach (idx; i .. length)
                    {
                        _indices[idx] = _indices[idx + 1];
                        _indices[idx] = _indices[idx + 1];
                    }
                }
                else
                {
                    import core.stdc.string: memmove;
                    memmove(_indices + i, _indices + i + 1, (length - 1 - i) * U.sizeof);
                }
                foreach (ref elem; indices[0 .. $ - 1])
                    if (elem > j)
                        elem--;
            }
            {
<<<<<<< HEAD
                import core.stdc.string: memmove;
                import mir.conv: emplaceRef;
                destroy!false(_values[j]);
                memmove(_keys + j, _keys + j + 1, (length - 1 - j) * string.sizeof);
                memmove(_values + j, _values + j + 1, (length - 1 - j) * T.sizeof);
                emplaceRef(_values[length - 1]);
=======
                if (__ctfe)
                {
                    foreach_reverse (idx; j .. length - 1)
                    {
                        _keys[idx] = _keys[idx + 1];
                        _values[idx] = move(_values[idx + 1]);
                    }
                }
                else
                {
                    import core.stdc.string: memmove;
                    destroy!false(_values[j]);
                    memmove(_keys + j, _keys + j + 1, (length - 1 - j) * string.sizeof);
                    memmove(_values + j, _values + j + 1, (length - 1 - j) * T.sizeof);
                    emplaceRef(_values[length - 1]);
                }
>>>>>>> c72c2d6c
            }
            _length--;
            _lengthTable = _lengthTable[0 .. length ? _keys[_indices[length - 1]].length + 2 : 0];
        }

        size_t length()() @safe pure nothrow @nogc const @property
        {
            return _length;
        }

        inout(string)[] keys()() @trusted inout @property
        {
            return _keys[0 .. _length];
        }

        inout(T)[] values()() @trusted inout @property
        {
            return _values[0 .. _length];
        }

        inout(U)[] indices()() @trusted inout @property
        {
            return _indices[0 .. _length];
        }

        inout(U)[] lengthTable()() @trusted inout @property
        {
            return _lengthTable;
        }

        auto sortedKeys()() @trusted const @property
        {
            import mir.ndslice.topology: indexed;
            return _keys.indexed(indices);
        }

        bool findIndex()(scope const(char)[] key, ref size_t index) @trusted pure nothrow @nogc const
        {
            import mir.utility: _expect;
            if (_expect(key.length + 1 < _lengthTable.length, true))
            {

                // 0 1 2 3 4 5 6 7 8 9 10 11 12 13 14 15 16
                // 0 1 2 3 4 5 6   8 9 10    12          16

                auto low = _lengthTable[key.length] + 0u;
                auto high = _lengthTable[key.length + 1] + 0u;
                while (low < high)
                {
                    const mid = (low + high) / 2;

                    import core.stdc.string: memcmp;
                    int r = void;

                    if (__ctfe)
                        r = __cmp(key, _keys[_indices[mid]]);
                    else
                        r = memcmp(key.ptr, _keys[_indices[mid]].ptr, key.length);

                    if (r == 0)
                    {
                        index = mid;
                        return true;
                    }
                    if (r > 0)
                        low = mid + 1;
                    else
                        high = mid;
                }
                index = low;
            }
            return false;
        }
    }
    private Impl* implementation;
}

version(mir_test)
///
unittest
{
    StringMap!int table;
    table["L"] = 3;
    table["A"] = 2;
    table["val"] = 1;
    assert(table.keys == ["L", "A", "val"]);
    assert(table.values == [3, 2, 1]);
    assert(table["A"] == 2);
    table.values[2] += 10;
    assert(table["A"] == 2);
    assert(table["L"] == 3);
    assert(table["val"] == 11);
    assert(table.keys == ["L", "A", "val"]);
    assert(table.values == [3, 2, 11]);
    table.remove("A");
    assert(table.keys == ["L", "val"]);
    assert(table.values == [3, 11]);
    assert(table["L"] == 3);
    assert(table["val"] == 11);

    assert(table == table);
}

version(mir_test)
///
@safe unittest
{
    StringMap!int x;
    x["L"] = 3;
    x["A"] = 2;
    x["val"] = 1;

    StringMap!uint y;
    y["L"] = 3;
    y["A"] = 2;
    y["val"] = 1;

    assert(x == y);
}

version(mir_test)
@safe unittest
{
    import mir.algebraic_alias.json: JsonAlgebraic;
    import mir.string_map: StringMap;

    StringMap!JsonAlgebraic token;
    token[`access_token`] = "secret-data";
    token[`expires_in`] = 3599;
    token[`token_type`] = "Bearer";

    assert(token[`access_token`] == "secret-data");
    assert(token[`expires_in`] == 3599);
    assert(token[`token_type`] == "Bearer"); // mir/string_map.d(511): No member: token_type

    const tkType = `token_type` in token;

    assert((*tkType) == "Bearer"); // *tkType contains value 3599
}<|MERGE_RESOLUTION|>--- conflicted
+++ resolved
@@ -34,6 +34,7 @@
 {
     import mir.utility: _expect;
     import core.lifetime: move;
+    import mir.conv: emplaceRef;
 
     ///
     // current implementation is workaround for linking bugs when used in self referencing algebraic types
@@ -733,7 +734,217 @@
         int[string] aa = map.toAA;
         assert(aa["k"] == 1);
     }
-<<<<<<< HEAD
+
+    private static struct Impl
+    {
+        import core.lifetime: move;
+        import mir.conv: emplaceRef;
+
+        size_t _length;
+        string* _keys;
+        T* _values;
+        U* _indices;
+        U[] _lengthTable;
+
+        /++
+         +/
+        this()(string[] keys, T[] values) @trusted pure nothrow
+        {
+            import mir.array.allocation: array;
+            import mir.ndslice.sorting: makeIndex;
+            import mir.ndslice.topology: iota, indexed;
+            import mir.string_table: smallerStringFirst;
+
+            assert(keys.length == values.length);
+            if (keys.length == 0)
+                return;
+            _length = keys.length;
+            _keys = keys.ptr;
+            _values = values.ptr;
+            _indices = keys.makeIndex!(U, smallerStringFirst).ptr;
+            auto sortedKeys = _keys.indexed(indices);
+            size_t maxKeyLength = sortedKeys[$ - 1].length;
+            _lengthTable = new U[maxKeyLength + 2];
+
+            size_t ski;
+            foreach (length; 0 .. maxKeyLength + 1)
+            {
+                while(ski < sortedKeys.length && sortedKeys[ski].length == length)
+                    ski++;
+                _lengthTable[length + 1] = cast(U)ski;
+            }
+        }
+
+        void insertAt()(string key, T value, size_t i) @trusted
+        {
+            pragma(inline, false);
+
+            assert(i <= length);
+            {
+                auto a = keys;
+                a ~= key;
+                _keys = a.ptr;
+            }
+            {
+                auto a = values;
+                a ~= move(value);
+                _values = a.ptr;
+            }
+            {
+                auto a = indices;
+                a ~= 0;
+                _indices = a.ptr;
+
+                if (__ctfe)
+                {
+                    foreach_reverse (idx; i .. length)
+                    {
+                        _indices[idx + 1] = _indices[idx];
+                    }
+                }
+                else
+                {
+                    import core.stdc.string: memmove;
+                    memmove(_indices + i + 1, _indices + i, (length - i) * U.sizeof);
+                }
+                assert(length <= U.max);
+                _indices[i] = cast(U)length;
+                _length++;
+            }
+            {
+                if (key.length + 2 <= lengthTable.length)
+                {
+                    ++lengthTable[key.length + 1 .. $];
+                }
+                else
+                {
+                    auto oldLen = _lengthTable.length;
+                    _lengthTable.length = key.length + 2;
+                    auto oldVal = oldLen ? _lengthTable[oldLen - 1] : 0;
+                    _lengthTable[oldLen .. key.length + 1] =  oldVal;
+                    _lengthTable[key.length + 1] =  oldVal + 1;
+                }
+            }
+        }
+
+        void removeAt()(size_t i)
+        {
+            assert(i < length);
+            auto j = _indices[i];
+            assert(j < length);
+            {
+                --_lengthTable[_keys[j].length + 1 .. $];
+            }
+            {
+                if (__ctfe)
+                {
+                    foreach (idx; i .. length)
+                    {
+                        _indices[idx] = _indices[idx + 1];
+                        _indices[idx] = _indices[idx + 1];
+                    }
+                }
+                else
+                {
+                    import core.stdc.string: memmove;
+                    memmove(_indices + i, _indices + i + 1, (length - 1 - i) * U.sizeof);
+                }
+                foreach (ref elem; indices[0 .. $ - 1])
+                    if (elem > j)
+                        elem--;
+            }
+            {
+                if (__ctfe)
+                {
+                    foreach_reverse (idx; j .. length - 1)
+                    {
+                        _keys[idx] = _keys[idx + 1];
+                        _values[idx] = move(_values[idx + 1]);
+                    }
+                }
+                else
+                {
+                    import core.stdc.string: memmove;
+                    destroy!false(_values[j]);
+                    memmove(_keys + j, _keys + j + 1, (length - 1 - j) * string.sizeof);
+                    memmove(_values + j, _values + j + 1, (length - 1 - j) * T.sizeof);
+                    emplaceRef(_values[length - 1]);
+                }
+            }
+            _length--;
+            _lengthTable = _lengthTable[0 .. length ? _keys[_indices[length - 1]].length + 2 : 0];
+        }
+
+        size_t length()() @safe pure nothrow @nogc const @property
+        {
+            return _length;
+        }
+
+        inout(string)[] keys()() @trusted inout @property
+        {
+            return _keys[0 .. _length];
+        }
+
+        inout(T)[] values()() @trusted inout @property
+        {
+            return _values[0 .. _length];
+        }
+
+        inout(U)[] indices()() @trusted inout @property
+        {
+            return _indices[0 .. _length];
+        }
+
+        inout(U)[] lengthTable()() @trusted inout @property
+        {
+            return _lengthTable;
+        }
+
+        auto sortedKeys()() @trusted const @property
+        {
+            import mir.ndslice.topology: indexed;
+            return _keys.indexed(indices);
+        }
+
+        bool findIndex()(scope const(char)[] key, ref size_t index) @trusted pure nothrow @nogc const
+        {
+            import mir.utility: _expect;
+            if (_expect(key.length + 1 < _lengthTable.length, true))
+            {
+
+                // 0 1 2 3 4 5 6 7 8 9 10 11 12 13 14 15 16
+                // 0 1 2 3 4 5 6   8 9 10    12          16
+
+                auto low = _lengthTable[key.length] + 0u;
+                auto high = _lengthTable[key.length + 1] + 0u;
+                while (low < high)
+                {
+                    const mid = (low + high) / 2;
+
+                    import core.stdc.string: memcmp;
+                    int r = void;
+
+                    if (__ctfe)
+                        r = __cmp(key, _keys[_indices[mid]]);
+                    else
+                        r = memcmp(key.ptr, _keys[_indices[mid]].ptr, key.length);
+
+                    if (r == 0)
+                    {
+                        index = mid;
+                        return true;
+                    }
+                    if (r > 0)
+                        low = mid + 1;
+                    else
+                        high = mid;
+                }
+                index = low;
+            }
+            return false;
+        }
+    }
+    private Impl* implementation;
 }
 
 version(mir_test)
@@ -798,278 +1009,6 @@
     testEquals!(uint[string], StringMap!int)();
 }
 
-private struct StructImpl(T, U = uint)
-    if (!__traits(hasMember, T, "opPostMove") && __traits(isUnsigned, U))
-{
-    import core.lifetime: move;
-=======
-
->>>>>>> c72c2d6c
-
-    private static struct Impl
-    {
-        import core.lifetime: move;
-        import mir.conv: emplaceRef;
-
-        size_t _length;
-        string* _keys;
-        T* _values;
-        U* _indices;
-        U[] _lengthTable;
-
-        /++
-         +/
-        this()(string[] keys, T[] values) @trusted pure nothrow
-        {
-            import mir.array.allocation: array;
-            import mir.ndslice.sorting: makeIndex;
-            import mir.ndslice.topology: iota, indexed;
-            import mir.string_table: smallerStringFirst;
-
-            assert(keys.length == values.length);
-            if (keys.length == 0)
-                return;
-            _length = keys.length;
-            _keys = keys.ptr;
-            _values = values.ptr;
-            _indices = keys.makeIndex!(U, smallerStringFirst).ptr;
-            auto sortedKeys = _keys.indexed(indices);
-            size_t maxKeyLength = sortedKeys[$ - 1].length;
-            _lengthTable = new U[maxKeyLength + 2];
-
-            size_t ski;
-            foreach (length; 0 .. maxKeyLength + 1)
-            {
-                while(ski < sortedKeys.length && sortedKeys[ski].length == length)
-                    ski++;
-                _lengthTable[length + 1] = cast(U)ski;
-            }
-        }
-
-        void insertAt()(string key, T value, size_t i) @trusted
-        {
-            pragma(inline, false);
-
-            assert(i <= length);
-            {
-                auto a = keys;
-                a ~= key;
-                _keys = a.ptr;
-            }
-            {
-                auto a = values;
-                a ~= move(value);
-                _values = a.ptr;
-            }
-            {
-                auto a = indices;
-                a ~= 0;
-                _indices = a.ptr;
-
-                if (__ctfe)
-                {
-                    foreach_reverse (idx; i .. length)
-                    {
-                        _indices[idx + 1] = _indices[idx];
-                    }
-                }
-                else
-                {
-                    import core.stdc.string: memmove;
-                    memmove(_indices + i + 1, _indices + i, (length - i) * U.sizeof);
-                }
-                assert(length <= U.max);
-                _indices[i] = cast(U)length;
-                _length++;
-            }
-            {
-                if (key.length + 2 <= lengthTable.length)
-                {
-                    ++lengthTable[key.length + 1 .. $];
-                }
-                else
-                {
-                    auto oldLen = _lengthTable.length;
-                    _lengthTable.length = key.length + 2;
-                    auto oldVal = oldLen ? _lengthTable[oldLen - 1] : 0;
-                    _lengthTable[oldLen .. key.length + 1] =  oldVal;
-                    _lengthTable[key.length + 1] =  oldVal + 1;
-                }
-            }
-        }
-
-        void removeAt()(size_t i)
-        {
-            assert(i < length);
-            auto j = _indices[i];
-            assert(j < length);
-            {
-                --_lengthTable[_keys[j].length + 1 .. $];
-            }
-            {
-                if (__ctfe)
-                {
-                    foreach (idx; i .. length)
-                    {
-                        _indices[idx] = _indices[idx + 1];
-                        _indices[idx] = _indices[idx + 1];
-                    }
-                }
-                else
-                {
-                    import core.stdc.string: memmove;
-                    memmove(_indices + i, _indices + i + 1, (length - 1 - i) * U.sizeof);
-                }
-                foreach (ref elem; indices[0 .. $ - 1])
-                    if (elem > j)
-                        elem--;
-            }
-            {
-<<<<<<< HEAD
-                import core.stdc.string: memmove;
-                import mir.conv: emplaceRef;
-                destroy!false(_values[j]);
-                memmove(_keys + j, _keys + j + 1, (length - 1 - j) * string.sizeof);
-                memmove(_values + j, _values + j + 1, (length - 1 - j) * T.sizeof);
-                emplaceRef(_values[length - 1]);
-=======
-                if (__ctfe)
-                {
-                    foreach_reverse (idx; j .. length - 1)
-                    {
-                        _keys[idx] = _keys[idx + 1];
-                        _values[idx] = move(_values[idx + 1]);
-                    }
-                }
-                else
-                {
-                    import core.stdc.string: memmove;
-                    destroy!false(_values[j]);
-                    memmove(_keys + j, _keys + j + 1, (length - 1 - j) * string.sizeof);
-                    memmove(_values + j, _values + j + 1, (length - 1 - j) * T.sizeof);
-                    emplaceRef(_values[length - 1]);
-                }
->>>>>>> c72c2d6c
-            }
-            _length--;
-            _lengthTable = _lengthTable[0 .. length ? _keys[_indices[length - 1]].length + 2 : 0];
-        }
-
-        size_t length()() @safe pure nothrow @nogc const @property
-        {
-            return _length;
-        }
-
-        inout(string)[] keys()() @trusted inout @property
-        {
-            return _keys[0 .. _length];
-        }
-
-        inout(T)[] values()() @trusted inout @property
-        {
-            return _values[0 .. _length];
-        }
-
-        inout(U)[] indices()() @trusted inout @property
-        {
-            return _indices[0 .. _length];
-        }
-
-        inout(U)[] lengthTable()() @trusted inout @property
-        {
-            return _lengthTable;
-        }
-
-        auto sortedKeys()() @trusted const @property
-        {
-            import mir.ndslice.topology: indexed;
-            return _keys.indexed(indices);
-        }
-
-        bool findIndex()(scope const(char)[] key, ref size_t index) @trusted pure nothrow @nogc const
-        {
-            import mir.utility: _expect;
-            if (_expect(key.length + 1 < _lengthTable.length, true))
-            {
-
-                // 0 1 2 3 4 5 6 7 8 9 10 11 12 13 14 15 16
-                // 0 1 2 3 4 5 6   8 9 10    12          16
-
-                auto low = _lengthTable[key.length] + 0u;
-                auto high = _lengthTable[key.length + 1] + 0u;
-                while (low < high)
-                {
-                    const mid = (low + high) / 2;
-
-                    import core.stdc.string: memcmp;
-                    int r = void;
-
-                    if (__ctfe)
-                        r = __cmp(key, _keys[_indices[mid]]);
-                    else
-                        r = memcmp(key.ptr, _keys[_indices[mid]].ptr, key.length);
-
-                    if (r == 0)
-                    {
-                        index = mid;
-                        return true;
-                    }
-                    if (r > 0)
-                        low = mid + 1;
-                    else
-                        high = mid;
-                }
-                index = low;
-            }
-            return false;
-        }
-    }
-    private Impl* implementation;
-}
-
-version(mir_test)
-///
-unittest
-{
-    StringMap!int table;
-    table["L"] = 3;
-    table["A"] = 2;
-    table["val"] = 1;
-    assert(table.keys == ["L", "A", "val"]);
-    assert(table.values == [3, 2, 1]);
-    assert(table["A"] == 2);
-    table.values[2] += 10;
-    assert(table["A"] == 2);
-    assert(table["L"] == 3);
-    assert(table["val"] == 11);
-    assert(table.keys == ["L", "A", "val"]);
-    assert(table.values == [3, 2, 11]);
-    table.remove("A");
-    assert(table.keys == ["L", "val"]);
-    assert(table.values == [3, 11]);
-    assert(table["L"] == 3);
-    assert(table["val"] == 11);
-
-    assert(table == table);
-}
-
-version(mir_test)
-///
-@safe unittest
-{
-    StringMap!int x;
-    x["L"] = 3;
-    x["A"] = 2;
-    x["val"] = 1;
-
-    StringMap!uint y;
-    y["L"] = 3;
-    y["A"] = 2;
-    y["val"] = 1;
-
-    assert(x == y);
-}
-
 version(mir_test)
 @safe unittest
 {
