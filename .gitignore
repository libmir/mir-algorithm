--- conflicted
+++ resolved
@@ -17,9 +17,6 @@
 mir-internal
 web
 .DS_*
-<<<<<<< HEAD
 docs
-=======
 *.html
->>>>>>> bab1a56b
 docs.json